--- conflicted
+++ resolved
@@ -97,7 +97,6 @@
             (-10.0, 0.0, 0.0), halfCircleEdge.endPoint().toTuple(), 3
         )
 
-<<<<<<< HEAD
     def testEdgeWrapperMakeTangentArc(self):
         tangent_arc = Edge.makeTangentArc(
             Vector(1, 1),  # starts at 1, 1
@@ -115,7 +114,7 @@
         self.assertTupleAlmostEquals(
             (0, -1, 0), tangent_arc.tangentAt(locationParam=1).toTuple(), 3
         )
-=======
+
     def testEdgeWrapperMakeEllipse1(self):
         # Check x_radius > y_radius
         x_radius, y_radius = 20, 10
@@ -193,7 +192,6 @@
         )
         self.assertTupleAlmostEquals(start, arcEllipseEdge.startPoint().toTuple(), 3)
         self.assertTupleAlmostEquals(end, arcEllipseEdge.endPoint().toTuple(), 3)
->>>>>>> a499a4b5
 
     def testFaceWrapperMakePlane(self):
         mplane = Face.makePlane(10, 10)
