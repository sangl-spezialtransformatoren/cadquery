# system modules
import math
import unittest
from tests import BaseTest
from OCP.gp import gp_Vec, gp_Pnt, gp_Ax2, gp_Circ, gp_Elips, gp, gp_XYZ, gp_Trsf
from OCP.BRepBuilderAPI import BRepBuilderAPI_MakeEdge

from cadquery import *

DEG2RAD = math.pi / 180
RAD2DEG = 180 / math.pi


class TestCadObjects(BaseTest):
    def _make_circle(self):

        circle = gp_Circ(gp_Ax2(gp_Pnt(1, 2, 3), gp.DZ_s()), 2.0)
        return Shape.cast(BRepBuilderAPI_MakeEdge(circle).Edge())

    def _make_ellipse(self):

        ellipse = gp_Elips(gp_Ax2(gp_Pnt(1, 2, 3), gp.DZ_s()), 4.0, 2.0)
        return Shape.cast(BRepBuilderAPI_MakeEdge(ellipse).Edge())

    def testVectorConstructors(self):
        v1 = Vector(1, 2, 3)
        v2 = Vector((1, 2, 3))
        v3 = Vector(gp_Vec(1, 2, 3))
        v4 = Vector([1, 2, 3])
        v5 = Vector(gp_XYZ(1, 2, 3))

        for v in [v1, v2, v3, v4, v5]:
            self.assertTupleAlmostEquals((1, 2, 3), v.toTuple(), 4)

        v6 = Vector((1, 2))
        v7 = Vector([1, 2])
        v8 = Vector(1, 2)

        for v in [v6, v7, v8]:
            self.assertTupleAlmostEquals((1, 2, 0), v.toTuple(), 4)

        v9 = Vector()
        self.assertTupleAlmostEquals((0, 0, 0), v9.toTuple(), 4)

        v9.x = 1.0
        v9.y = 2.0
        v9.z = 3.0
        self.assertTupleAlmostEquals((1, 2, 3), (v9.x, v9.y, v9.z), 4)

        with self.assertRaises(TypeError):
            Vector("vector")
        with self.assertRaises(TypeError):
            Vector(1, 2, 3, 4)

    def testVertex(self):
        """
            Tests basic vertex functions
        """
        v = Vertex.makeVertex(1, 1, 1)
        self.assertEqual(1, v.X)
        self.assertEqual(Vector, type(v.Center()))

    def testBasicBoundingBox(self):
        v = Vertex.makeVertex(1, 1, 1)
        v2 = Vertex.makeVertex(2, 2, 2)
        self.assertEqual(BoundBox, type(v.BoundingBox()))
        self.assertEqual(BoundBox, type(v2.BoundingBox()))

        bb1 = v.BoundingBox().add(v2.BoundingBox())

        # OCC uses some approximations
        self.assertAlmostEqual(bb1.xlen, 1.0, 1)

        # Test adding to an existing bounding box
        v0 = Vertex.makeVertex(0, 0, 0)
        bb2 = v0.BoundingBox().add(v.BoundingBox())

        bb3 = bb1.add(bb2)
        self.assertTupleAlmostEquals((2, 2, 2), (bb3.xlen, bb3.ylen, bb3.zlen), 7)

        bb3 = bb2.add((3, 3, 3))
        self.assertTupleAlmostEquals((3, 3, 3), (bb3.xlen, bb3.ylen, bb3.zlen), 7)

        bb3 = bb2.add(Vector(3, 3, 3))
        self.assertTupleAlmostEquals((3, 3, 3), (bb3.xlen, bb3.ylen, bb3.zlen), 7)

        # Test 2D bounding boxes
        bb1 = (
            Vertex.makeVertex(1, 1, 0)
            .BoundingBox()
            .add(Vertex.makeVertex(2, 2, 0).BoundingBox())
        )
        bb2 = (
            Vertex.makeVertex(0, 0, 0)
            .BoundingBox()
            .add(Vertex.makeVertex(3, 3, 0).BoundingBox())
        )
        bb3 = (
            Vertex.makeVertex(0, 0, 0)
            .BoundingBox()
            .add(Vertex.makeVertex(1.5, 1.5, 0).BoundingBox())
        )
        # Test that bb2 contains bb1
        self.assertEqual(bb2, BoundBox.findOutsideBox2D(bb1, bb2))
        self.assertEqual(bb2, BoundBox.findOutsideBox2D(bb2, bb1))
        # Test that neither bounding box contains the other
        self.assertIsNone(BoundBox.findOutsideBox2D(bb1, bb3))

        # Test creation of a bounding box from a shape - note the low accuracy comparison
        # as the box is a little larger than the shape
        bb1 = BoundBox._fromTopoDS(Solid.makeCylinder(1, 1).wrapped, optimal=False)
        self.assertTupleAlmostEquals((2, 2, 1), (bb1.xlen, bb1.ylen, bb1.zlen), 1)

    def testEdgeWrapperCenter(self):
        e = self._make_circle()

        self.assertTupleAlmostEquals((1.0, 2.0, 3.0), e.Center().toTuple(), 3)

    def testEdgeWrapperEllipseCenter(self):
        e = self._make_ellipse()
        w = Wire.assembleEdges([e])
        self.assertTupleAlmostEquals(
            (1.0, 2.0, 3.0), Face.makeFromWires(w).Center().toTuple(), 3
        )

    def testEdgeWrapperMakeCircle(self):
        halfCircleEdge = Edge.makeCircle(
            radius=10, pnt=(0, 0, 0), dir=(0, 0, 1), angle1=0, angle2=180
        )

        # self.assertTupleAlmostEquals((0.0, 5.0, 0.0), halfCircleEdge.CenterOfBoundBox(0.0001).toTuple(),3)
        self.assertTupleAlmostEquals(
            (10.0, 0.0, 0.0), halfCircleEdge.startPoint().toTuple(), 3
        )
        self.assertTupleAlmostEquals(
            (-10.0, 0.0, 0.0), halfCircleEdge.endPoint().toTuple(), 3
        )

    def testEdgeWrapperMakeTangentArc(self):
        tangent_arc = Edge.makeTangentArc(
            Vector(1, 1),  # starts at 1, 1
            Vector(0, 1),  # tangent at start of arc is in the +y direction
            Vector(2, 1),  # arc curves 180 degrees and ends at 2, 1
        )
        self.assertTupleAlmostEquals((1, 1, 0), tangent_arc.startPoint().toTuple(), 3)
        self.assertTupleAlmostEquals((2, 1, 0), tangent_arc.endPoint().toTuple(), 3)
        self.assertTupleAlmostEquals(
            (0, 1, 0), tangent_arc.tangentAt(locationParam=0).toTuple(), 3
        )
        self.assertTupleAlmostEquals(
            (1, 0, 0), tangent_arc.tangentAt(locationParam=0.5).toTuple(), 3
        )
        self.assertTupleAlmostEquals(
            (0, -1, 0), tangent_arc.tangentAt(locationParam=1).toTuple(), 3
        )

    def testEdgeWrapperMakeEllipse1(self):
        # Check x_radius > y_radius
        x_radius, y_radius = 20, 10
        angle1, angle2 = -75.0, 90.0
        arcEllipseEdge = Edge.makeEllipse(
            x_radius=x_radius,
            y_radius=y_radius,
            pnt=(0, 0, 0),
            dir=(0, 0, 1),
            angle1=angle1,
            angle2=angle2,
        )

        start = (
            x_radius * math.cos(angle1 * DEG2RAD),
            y_radius * math.sin(angle1 * DEG2RAD),
            0.0,
        )
        end = (
            x_radius * math.cos(angle2 * DEG2RAD),
            y_radius * math.sin(angle2 * DEG2RAD),
            0.0,
        )
        self.assertTupleAlmostEquals(start, arcEllipseEdge.startPoint().toTuple(), 3)
        self.assertTupleAlmostEquals(end, arcEllipseEdge.endPoint().toTuple(), 3)

    def testEdgeWrapperMakeEllipse2(self):
        # Check x_radius < y_radius
        x_radius, y_radius = 10, 20
        angle1, angle2 = 0.0, 45.0
        arcEllipseEdge = Edge.makeEllipse(
            x_radius=x_radius,
            y_radius=y_radius,
            pnt=(0, 0, 0),
            dir=(0, 0, 1),
            angle1=angle1,
            angle2=angle2,
        )

        start = (
            x_radius * math.cos(angle1 * DEG2RAD),
            y_radius * math.sin(angle1 * DEG2RAD),
            0.0,
        )
        end = (
            x_radius * math.cos(angle2 * DEG2RAD),
            y_radius * math.sin(angle2 * DEG2RAD),
            0.0,
        )
        self.assertTupleAlmostEquals(start, arcEllipseEdge.startPoint().toTuple(), 3)
        self.assertTupleAlmostEquals(end, arcEllipseEdge.endPoint().toTuple(), 3)

    def testEdgeWrapperMakeCircleWithEllipse(self):
        # Check x_radius == y_radius
        x_radius, y_radius = 20, 20
        angle1, angle2 = 15.0, 60.0
        arcEllipseEdge = Edge.makeEllipse(
            x_radius=x_radius,
            y_radius=y_radius,
            pnt=(0, 0, 0),
            dir=(0, 0, 1),
            angle1=angle1,
            angle2=angle2,
        )

        start = (
            x_radius * math.cos(angle1 * DEG2RAD),
            y_radius * math.sin(angle1 * DEG2RAD),
            0.0,
        )
        end = (
            x_radius * math.cos(angle2 * DEG2RAD),
            y_radius * math.sin(angle2 * DEG2RAD),
            0.0,
        )
        self.assertTupleAlmostEquals(start, arcEllipseEdge.startPoint().toTuple(), 3)
        self.assertTupleAlmostEquals(end, arcEllipseEdge.endPoint().toTuple(), 3)

    def testFaceWrapperMakePlane(self):
        mplane = Face.makePlane(10, 10)

        self.assertTupleAlmostEquals((0.0, 0.0, 1.0), mplane.normalAt().toTuple(), 3)

    def testCenterOfBoundBox(self):
        pass

    def testCombinedCenterOfBoundBox(self):
        pass

    def testCompoundCenter(self):
        """
        Tests whether or not a proper weighted center can be found for a compound
        """

        def cylinders(self, radius, height):

            c = Solid.makeCylinder(radius, height, Vector())

            # Combine all the cylinders into a single compound
            r = self.eachpoint(lambda loc: c.located(loc), True).combineSolids()

            return r

        Workplane.cyl = cylinders

        # Now test. here we want weird workplane to see if the objects are transformed right
        s = (
            Workplane("XY")
            .rect(2.0, 3.0, forConstruction=True)
            .vertices()
            .cyl(0.25, 0.5)
        )

        self.assertEqual(4, len(s.val().Solids()))
        self.assertTupleAlmostEquals((0.0, 0.0, 0.25), s.val().Center().toTuple(), 3)

    def testDot(self):
        v1 = Vector(2, 2, 2)
        v2 = Vector(1, -1, 1)
        self.assertEqual(2.0, v1.dot(v2))

    def testVectorAdd(self):
        result = Vector(1, 2, 0) + Vector(0, 0, 3)
        self.assertTupleAlmostEquals((1.0, 2.0, 3.0), result.toTuple(), 3)

    def testVectorOperators(self):
        result = Vector(1, 1, 1) + Vector(2, 2, 2)
        self.assertEqual(Vector(3, 3, 3), result)

        result = Vector(1, 2, 3) - Vector(3, 2, 1)
        self.assertEqual(Vector(-2, 0, 2), result)

        result = Vector(1, 2, 3) * 2
        self.assertEqual(Vector(2, 4, 6), result)

        result = 3 * Vector(1, 2, 3)
        self.assertEqual(Vector(3, 6, 9), result)

        result = Vector(2, 4, 6) / 2
        self.assertEqual(Vector(1, 2, 3), result)

        self.assertEqual(Vector(-1, -1, -1), -Vector(1, 1, 1))

        self.assertEqual(0, abs(Vector(0, 0, 0)))
        self.assertEqual(1, abs(Vector(1, 0, 0)))
        self.assertEqual((1 + 4 + 9) ** 0.5, abs(Vector(1, 2, 3)))

    def testVectorEquals(self):
        a = Vector(1, 2, 3)
        b = Vector(1, 2, 3)
        c = Vector(1, 2, 3.000001)
        self.assertEqual(a, b)
        self.assertEqual(a, c)

    def testVectorProject(self):
        """
        Test line projection and plane projection methods of cq.Vector
        """
        decimal_places = 9

        normal = Vector(1, 2, 3)
        base = Vector(5, 7, 9)
        x_dir = Vector(1, 0, 0)

        # test passing Plane object
        point = Vector(10, 11, 12).projectToPlane(Plane(base, x_dir, normal))
        self.assertTupleAlmostEquals(
            point.toTuple(), (59 / 7, 55 / 7, 51 / 7), decimal_places
        )

<<<<<<< HEAD
        # test line projection
        vec = Vector(10, 10, 10)
        line = Vector(3, 4, 5)
        angle = vec.getAngle(line)

        vecLineProjection = vec.projectToLine(line)

        self.assertTupleAlmostEquals(
            vecLineProjection.normalized().toTuple(),
            line.normalized().toTuple(),
            decimal_places,
        )
        self.assertAlmostEqual(
            vec.Length * math.cos(angle), vecLineProjection.Length, decimal_places
        )
=======
    def testVectorNotImplemented(self):
        v = Vector(1, 2, 3)
        with self.assertRaises(NotImplementedError):
            v.distanceToLine()
        with self.assertRaises(NotImplementedError):
            v.projectToLine()
        with self.assertRaises(NotImplementedError):
            v.distanceToPlane()

    def testVectorSpecialMethods(self):
        v = Vector(1, 2, 3)
        self.assertEqual(repr(v), "Vector: (1.0, 2.0, 3.0)")
        self.assertEqual(str(v), "Vector: (1.0, 2.0, 3.0)")
>>>>>>> 94030ad5

    def testMatrixCreationAndAccess(self):
        def matrix_vals(m):
            return [[m[r, c] for c in range(4)] for r in range(4)]

        # default constructor creates a 4x4 identity matrix
        m = Matrix()
        identity = [
            [1.0, 0.0, 0.0, 0.0],
            [0.0, 1.0, 0.0, 0.0],
            [0.0, 0.0, 1.0, 0.0],
            [0.0, 0.0, 0.0, 1.0],
        ]
        self.assertEqual(identity, matrix_vals(m))

        vals4x4 = [
            [1.0, 0.0, 0.0, 1.0],
            [0.0, 1.0, 0.0, 2.0],
            [0.0, 0.0, 1.0, 3.0],
            [0.0, 0.0, 0.0, 1.0],
        ]
        vals4x4_tuple = tuple(tuple(r) for r in vals4x4)

        # test constructor with 16-value input
        m = Matrix(vals4x4)
        self.assertEqual(vals4x4, matrix_vals(m))
        m = Matrix(vals4x4_tuple)
        self.assertEqual(vals4x4, matrix_vals(m))

        # test constructor with 12-value input (the last 4 are an implied
        # [0,0,0,1])
        m = Matrix(vals4x4[:3])
        self.assertEqual(vals4x4, matrix_vals(m))
        m = Matrix(vals4x4_tuple[:3])
        self.assertEqual(vals4x4, matrix_vals(m))

        # Test 16-value input with invalid values for the last 4
        invalid = [
            [1.0, 0.0, 0.0, 1.0],
            [0.0, 1.0, 0.0, 2.0],
            [0.0, 0.0, 1.0, 3.0],
            [1.0, 2.0, 3.0, 4.0],
        ]
        with self.assertRaises(ValueError):
            Matrix(invalid)
        # Test input with invalid type
        with self.assertRaises(TypeError):
            Matrix("invalid")
        # Test input with invalid size / nested types
        with self.assertRaises(TypeError):
            Matrix([[1, 2, 3, 4], [1, 2, 3], [1, 2, 3, 4]])
        with self.assertRaises(TypeError):
            Matrix([1, 2, 3])

        # Invalid sub-type
        with self.assertRaises(TypeError):
            Matrix([[1, 2, 3, 4], "abc", [1, 2, 3, 4]])

        # test out-of-bounds access
        m = Matrix()
        with self.assertRaises(IndexError):
            m[0, 4]
        with self.assertRaises(IndexError):
            m[4, 0]
        with self.assertRaises(IndexError):
            m["ab"]

        # test __repr__ methods
        m = Matrix(vals4x4)
        mRepr = "Matrix([[1.0, 0.0, 0.0, 1.0],\n        [0.0, 1.0, 0.0, 2.0],\n        [0.0, 0.0, 1.0, 3.0],\n        [0.0, 0.0, 0.0, 1.0]])"
        self.assertEqual(repr(m), mRepr)
        self.assertEqual(str(eval(repr(m))), mRepr)

    def testMatrixFunctionality(self):
        # Test rotate methods
        def matrix_almost_equal(m, target_matrix):
            for r, row in enumerate(target_matrix):
                for c, target_value in enumerate(row):
                    self.assertAlmostEqual(m[r, c], target_value)

        root_3_over_2 = math.sqrt(3) / 2
        m_rotate_x_30 = [
            [1, 0, 0, 0],
            [0, root_3_over_2, -1 / 2, 0],
            [0, 1 / 2, root_3_over_2, 0],
            [0, 0, 0, 1],
        ]
        mx = Matrix()
        mx.rotateX(30 * DEG2RAD)
        matrix_almost_equal(mx, m_rotate_x_30)

        m_rotate_y_30 = [
            [root_3_over_2, 0, 1 / 2, 0],
            [0, 1, 0, 0],
            [-1 / 2, 0, root_3_over_2, 0],
            [0, 0, 0, 1],
        ]
        my = Matrix()
        my.rotateY(30 * DEG2RAD)
        matrix_almost_equal(my, m_rotate_y_30)

        m_rotate_z_30 = [
            [root_3_over_2, -1 / 2, 0, 0],
            [1 / 2, root_3_over_2, 0, 0],
            [0, 0, 1, 0],
            [0, 0, 0, 1],
        ]
        mz = Matrix()
        mz.rotateZ(30 * DEG2RAD)
        matrix_almost_equal(mz, m_rotate_z_30)

        # Test matrix multipy vector
        v = Vector(1, 0, 0)
        self.assertTupleAlmostEquals(
            mz.multiply(v).toTuple(), (root_3_over_2, 1 / 2, 0), 7
        )

        # Test matrix multipy matrix
        m_rotate_xy_30 = [
            [root_3_over_2, 0, 1 / 2, 0],
            [1 / 4, root_3_over_2, -root_3_over_2 / 2, 0],
            [-root_3_over_2 / 2, 1 / 2, 3 / 4, 0],
            [0, 0, 0, 1],
        ]
        mxy = mx.multiply(my)
        matrix_almost_equal(mxy, m_rotate_xy_30)

        # Test matrix inverse
        vals4x4 = [[1, 2, 3, 4], [5, 1, 6, 7], [8, 9, 1, 10], [0, 0, 0, 1]]
        vals4x4_invert = [
            [-53 / 144, 25 / 144, 1 / 16, -53 / 144],
            [43 / 144, -23 / 144, 1 / 16, -101 / 144],
            [37 / 144, 7 / 144, -1 / 16, -107 / 144],
            [0, 0, 0, 1],
        ]
        m = Matrix(vals4x4).inverse()
        matrix_almost_equal(m, vals4x4_invert)

    def testTranslate(self):
        e = Edge.makeCircle(2, (1, 2, 3))
        e2 = e.translate(Vector(0, 0, 1))

        self.assertTupleAlmostEquals((1.0, 2.0, 4.0), e2.Center().toTuple(), 3)

    def testVertices(self):
        e = Shape.cast(BRepBuilderAPI_MakeEdge(gp_Pnt(0, 0, 0), gp_Pnt(1, 1, 0)).Edge())
        self.assertEqual(2, len(e.Vertices()))

    def testPlaneEqual(self):
        # default orientation
        self.assertEqual(
            Plane(origin=(0, 0, 0), xDir=(1, 0, 0), normal=(0, 0, 1)),
            Plane(origin=(0, 0, 0), xDir=(1, 0, 0), normal=(0, 0, 1)),
        )
        # moved origin
        self.assertEqual(
            Plane(origin=(2, 1, -1), xDir=(1, 0, 0), normal=(0, 0, 1)),
            Plane(origin=(2, 1, -1), xDir=(1, 0, 0), normal=(0, 0, 1)),
        )
        # moved x-axis
        self.assertEqual(
            Plane(origin=(0, 0, 0), xDir=(1, 1, 0), normal=(0, 0, 1)),
            Plane(origin=(0, 0, 0), xDir=(1, 1, 0), normal=(0, 0, 1)),
        )
        # moved z-axis
        self.assertEqual(
            Plane(origin=(0, 0, 0), xDir=(1, 0, 0), normal=(0, 1, 1)),
            Plane(origin=(0, 0, 0), xDir=(1, 0, 0), normal=(0, 1, 1)),
        )

    def testPlaneNotEqual(self):
        # type difference
        for value in [None, 0, 1, "abc"]:
            self.assertNotEqual(
                Plane(origin=(0, 0, 0), xDir=(1, 0, 0), normal=(0, 0, 1)), value
            )
        # origin difference
        self.assertNotEqual(
            Plane(origin=(0, 0, 0), xDir=(1, 0, 0), normal=(0, 0, 1)),
            Plane(origin=(0, 0, 1), xDir=(1, 0, 0), normal=(0, 0, 1)),
        )
        # x-axis difference
        self.assertNotEqual(
            Plane(origin=(0, 0, 0), xDir=(1, 0, 0), normal=(0, 0, 1)),
            Plane(origin=(0, 0, 0), xDir=(1, 1, 0), normal=(0, 0, 1)),
        )
        # z-axis difference
        self.assertNotEqual(
            Plane(origin=(0, 0, 0), xDir=(1, 0, 0), normal=(0, 0, 1)),
            Plane(origin=(0, 0, 0), xDir=(1, 0, 0), normal=(0, 1, 1)),
        )

    def testInvalidPlane(self):
        # Test plane creation error handling
        with self.assertRaises(ValueError):
            Plane.named("XX", (0, 0, 0))
        with self.assertRaises(ValueError):
            Plane(origin=(0, 0, 0), xDir=(0, 0, 0), normal=(0, 1, 1))
        with self.assertRaises(ValueError):
            Plane(origin=(0, 0, 0), xDir=(1, 0, 0), normal=(0, 0, 0))

    def testPlaneMethods(self):
        # Test error checking
        p = Plane(origin=(0, 0, 0), xDir=(1, 0, 0), normal=(0, 1, 0))
        with self.assertRaises(ValueError):
            p.toLocalCoords("box")
        with self.assertRaises(NotImplementedError):
            p.mirrorInPlane([Solid.makeBox(1, 1, 1)], "Z")

        # Test translation to local coordinates
        local_box = Workplane(p.toLocalCoords(Solid.makeBox(1, 1, 1)))
        local_box_vertices = [(v.X, v.Y, v.Z) for v in local_box.vertices().vals()]
        target_vertices = [
            (0, -1, 0),
            (0, 0, 0),
            (0, -1, 1),
            (0, 0, 1),
            (1, -1, 0),
            (1, 0, 0),
            (1, -1, 1),
            (1, 0, 1),
        ]
        for i, target_point in enumerate(target_vertices):
            self.assertTupleAlmostEquals(target_point, local_box_vertices[i], 7)

        # Test mirrorInPlane
        mirror_box = Workplane(p.mirrorInPlane([Solid.makeBox(1, 1, 1)], "Y")[0])
        mirror_box_vertices = [(v.X, v.Y, v.Z) for v in mirror_box.vertices().vals()]
        target_vertices = [
            (0, 0, 1),
            (0, 0, 0),
            (0, -1, 1),
            (0, -1, 0),
            (-1, 0, 1),
            (-1, 0, 0),
            (-1, -1, 1),
            (-1, -1, 0),
        ]
        for i, target_point in enumerate(target_vertices):
            self.assertTupleAlmostEquals(target_point, mirror_box_vertices[i], 7)

    def testLocation(self):

        # Vector
        loc1 = Location(Vector(0, 0, 1))

        T = loc1.wrapped.Transformation().TranslationPart()
        self.assertTupleAlmostEquals((T.X(), T.Y(), T.Z()), (0, 0, 1), 6)

        # rotation + translation
        loc2 = Location(Vector(0, 0, 1), Vector(0, 0, 1), 45)

        angle = loc2.wrapped.Transformation().GetRotation().GetRotationAngle() * RAD2DEG
        self.assertAlmostEqual(45, angle)

        # gp_Trsf
        T = gp_Trsf()
        T.SetTranslation(gp_Vec(0, 0, 1))
        loc3 = Location(T)

        assert (
            loc1.wrapped.Transformation().TranslationPart().Z()
            == loc3.wrapped.Transformation().TranslationPart().Z()
        )

        # Test creation from the OCP.gp.gp_Trsf object
        loc4 = Location(gp_Trsf())
        self.assertTupleAlmostEquals(loc4.toTuple()[0], (0, 0, 0), 7)
        self.assertTupleAlmostEquals(loc4.toTuple()[1], (0, 0, 0), 7)

        # Test error handling on creation
        with self.assertRaises(TypeError):
            Location((0, 0, 1))
        with self.assertRaises(TypeError):
            Location("xy_plane")

    def testEdgeWrapperRadius(self):

        # get a radius from a simple circle
        e0 = Edge.makeCircle(2.4)
        self.assertAlmostEqual(e0.radius(), 2.4)

        # radius of an arc
        e1 = Edge.makeCircle(1.8, pnt=(5, 6, 7), dir=(1, 1, 1), angle1=20, angle2=30)
        self.assertAlmostEqual(e1.radius(), 1.8)

        # test value errors
        e2 = Edge.makeEllipse(10, 20)
        with self.assertRaises(ValueError):
            e2.radius()

        # radius from a wire
        w0 = Wire.makeCircle(10, Vector(1, 2, 3), (-1, 0, 1))
        self.assertAlmostEqual(w0.radius(), 10)

        # radius from a wire with multiple edges
        rad = 2.3
        pnt = (7, 8, 9)
        direction = (1, 0.5, 0.1)
        w1 = Wire.assembleEdges(
            [
                Edge.makeCircle(rad, pnt, direction, 0, 10),
                Edge.makeCircle(rad, pnt, direction, 10, 25),
                Edge.makeCircle(rad, pnt, direction, 25, 230),
            ]
        )
        self.assertAlmostEqual(w1.radius(), rad)

        # test value error from wire
        w2 = Wire.makePolygon([Vector(-1, 0, 0), Vector(0, 1, 0), Vector(1, -1, 0),])
        with self.assertRaises(ValueError):
            w2.radius()

        # (I think) the radius of a wire is the radius of it's first edge.
        # Since this is stated in the docstring better make sure.
        no_rad = Wire.assembleEdges(
            [
                Edge.makeLine(Vector(0, 0, 0), Vector(0, 1, 0)),
                Edge.makeCircle(1.0, angle1=90, angle2=270),
            ]
        )
        with self.assertRaises(ValueError):
            no_rad.radius()
        yes_rad = Wire.assembleEdges(
            [
                Edge.makeCircle(1.0, angle1=90, angle2=270),
                Edge.makeLine(Vector(0, -1, 0), Vector(0, 1, 0)),
            ]
        )
        self.assertAlmostEqual(yes_rad.radius(), 1.0)
        many_rad = Wire.assembleEdges(
            [
                Edge.makeCircle(1.0, angle1=0, angle2=180),
                Edge.makeCircle(3.0, pnt=Vector(2, 0, 0), angle1=180, angle2=359),
            ]
        )
        self.assertAlmostEqual(many_rad.radius(), 1.0)


if __name__ == "__main__":
    unittest.main()<|MERGE_RESOLUTION|>--- conflicted
+++ resolved
@@ -324,7 +324,6 @@
             point.toTuple(), (59 / 7, 55 / 7, 51 / 7), decimal_places
         )
 
-<<<<<<< HEAD
         # test line projection
         vec = Vector(10, 10, 10)
         line = Vector(3, 4, 5)
@@ -340,21 +339,18 @@
         self.assertAlmostEqual(
             vec.Length * math.cos(angle), vecLineProjection.Length, decimal_places
         )
-=======
+
     def testVectorNotImplemented(self):
         v = Vector(1, 2, 3)
         with self.assertRaises(NotImplementedError):
             v.distanceToLine()
         with self.assertRaises(NotImplementedError):
-            v.projectToLine()
-        with self.assertRaises(NotImplementedError):
             v.distanceToPlane()
 
     def testVectorSpecialMethods(self):
         v = Vector(1, 2, 3)
         self.assertEqual(repr(v), "Vector: (1.0, 2.0, 3.0)")
         self.assertEqual(str(v), "Vector: (1.0, 2.0, 3.0)")
->>>>>>> 94030ad5
 
     def testMatrixCreationAndAccess(self):
         def matrix_vals(m):
